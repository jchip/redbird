--- conflicted
+++ resolved
@@ -181,31 +181,6 @@
   .register("example.com", 'company/myimage:latest');
 ```
 
-##Cluster support
-Redbird support automatic support for node cluster. Just specify in the options object
-the number of processes that you want redbird to use. Redbird will automatically re-start
-any thread thay may crash automatically, increasing even more its reliability.
-
-```js
-var redbird = new require('redbird')({
-	port: 8080,
-  cluster: 4
-});
-```
-
-##NTLM support
-If you need NTLM support, you can tell Redbird to add the required header handler. This
-registers a response handler which makes sure the NTLM auth header is properly split into
-two entries from http-proxy.
-
-```js
-var redbird = new require('redbird')({
-  port: 8080,
-  ntlm: true
-});
-```
-
-<<<<<<< HEAD
 ##etcd backend
 RedBird can use [node-etcd](https://github.com/stianeikeland/node-etcd) to automatically create proxy records from an etcd cluster. Configuration
 is accomplished by passing an array of [options](https://github.com/stianeikeland/node-etcd#constructor-options), plus the hosts and path variables,
@@ -232,7 +207,30 @@
 /redbird/jeff.com         { "docker" : "alpine/alpine:latest" }
 ```
 
-=======
+
+##Cluster support
+Redbird support automatic support for node cluster. Just specify in the options object
+the number of processes that you want redbird to use. Redbird will automatically re-start
+any thread thay may crash automatically, increasing even more its reliability.
+
+```js
+var redbird = new require('redbird')({
+	port: 8080,
+  cluster: 4
+});
+```
+
+##NTLM support
+If you need NTLM support, you can tell Redbird to add the required header handler. This
+registers a response handler which makes sure the NTLM auth header is properly split into
+two entries from http-proxy.
+
+```js
+var redbird = new require('redbird')({
+  port: 8080,
+  ntlm: true
+});
+```
 
 ##Custom Resolvers
 
@@ -311,8 +309,6 @@
 }, 600000);
 ```
 
-
->>>>>>> c2ab3a13
 ##Roadmap
 
 - Statistics (number of connections, load, response times, etc)
