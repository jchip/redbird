{
  "name": "redbird",
  "version": "0.4.15",
  "description": "A reverse proxy with support for dynamic tables",
  "main": "index.js",
  "scripts": {
    "test": "mocha test/* --reporter spec"
  },
  "repository": {
    "type": "git",
    "url": "git://github.com/OptimalBits/redbird.git"
  },
  "keywords": [
    "proxy",
    "reverse",
    "docker",
    "etcd"
  ],
  "author": "Manuel Astudillo",
  "license": "BSD-3-Clause-Attribution",
  "bugs": {
    "url": "https://github.com/OptimalBits/redbird/issues"
  },
  "homepage": "https://github.com/OptimalBits/redbird",
  "dependencies": {
    "bluebird": "^3.4.0",
    "bunyan": "^1.8.1",
    "dolphin": "^0.0.7",
    "http-proxy": "1.12.1",
<<<<<<< HEAD
    "lodash": "^2.4.1",
    "node-etcd": "^4.2.1",
=======
    "lodash": "^4.13.1",
>>>>>>> 03b22511
    "valid-url": "^1.0.9"
  },
  "devDependencies": {
    "chai": "^1.9.1",
    "gulp": "^3.8.11",
    "gulp-eslint": "^0.9.0",
    "mocha": "^2.5.3"
  }
}<|MERGE_RESOLUTION|>--- conflicted
+++ resolved
@@ -27,12 +27,8 @@
     "bunyan": "^1.8.1",
     "dolphin": "^0.0.7",
     "http-proxy": "1.12.1",
-<<<<<<< HEAD
-    "lodash": "^2.4.1",
+    "lodash": "^4.13.1",
     "node-etcd": "^4.2.1",
-=======
-    "lodash": "^4.13.1",
->>>>>>> 03b22511
     "valid-url": "^1.0.9"
   },
   "devDependencies": {
